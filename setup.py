--- conflicted
+++ resolved
@@ -9,21 +9,12 @@
     print('warning: pandoc or pypandoc does not seem to be installed; using empty long_description')
 
 import importlib
-<<<<<<< HEAD
-try:
-    # for pip >= 10
-    from pip._internal.req import parse_requirements
-except ImportError:
-    # for pip <= 9.0.3
-    from pip.req import parse_requirements
-=======
 
 try:  # pip >= 10
     from pip._internal.req import parse_requirements
 except ImportError:  # pip <= 9.0.3
     from pip.req import parse_requirements
 
->>>>>>> b68f4a60
 from setuptools import setup, Extension
 import numpy as np
 
